--- conflicted
+++ resolved
@@ -505,16 +505,10 @@
         assert result.exit_code == 0, result.output + \
             " " + str(result.exception)
         assert \
-<<<<<<< HEAD
             MockMyCli._ssh_client.user == "arg_user" and \
             MockMyCli._ssh_client.host == "arg_host" and \
             MockMyCli._ssh_client.port == 3 and \
             MockMyCli._ssh_client.key_filename == "/path/to/key"
-=======
-            MockMyCli.connect_args["ssh_user"] == "arg_user" and \
-            MockMyCli.connect_args["ssh_host"] == "arg_host" and \
-            MockMyCli.connect_args["ssh_port"] == 3 and \
-            MockMyCli.connect_args["ssh_key_filename"] == "/path/to/key"
 
 
 @dbtest
@@ -548,5 +542,4 @@
 
     assert result.exit_code == 0
     assert expected_sql_select_limit in result.output
-    assert expected_max_join_size in result.output
->>>>>>> f3442f40
+    assert expected_max_join_size in result.output