--- conflicted
+++ resolved
@@ -13,14 +13,9 @@
 from configobj import ConfigObj
 
 from . import export
-<<<<<<< HEAD
 from .main import (CommandNotFound, execute, special_command, NO_QUERY,
                    PARSED_QUERY)
-from .favoritequeries import favoritequeries
-=======
-from .main import special_command, NO_QUERY, PARSED_QUERY
 from .favoritequeries import FavoriteQueries
->>>>>>> 4390e383
 from .utils import handle_cd_command
 from mycli.packages.prompt_utils import confirm_destructive_query
 
