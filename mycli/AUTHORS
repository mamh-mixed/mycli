--- conflicted
+++ resolved
@@ -94,12 +94,9 @@
   * Arvind Mishra
   * Kevin Schmeichel
   * Mel Dafert
-<<<<<<< HEAD
   * Will Wang
-=======
   * Alfred Wingate
   * Zhanze Wang
->>>>>>> 8c005f7c
 
 Created by:
 -----------
