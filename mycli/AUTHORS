--- conflicted
+++ resolved
@@ -80,11 +80,8 @@
   * Massimiliano Torromeo
   * Roland Walker
   * xeron
-<<<<<<< HEAD
+  * 0xflotus
   * Seamile
-=======
-  * 0xflotus
->>>>>>> 8cb69754
 
 Creator:
 --------
