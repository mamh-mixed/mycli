Core Developers:
----------------

  * Thomas Roten
  * Irina Truong
  * Matheus Rosa
  * Darik Gamble
  * Dick Marinus
  * Amjith Ramanujam

Contributors:
-------------

  * 0xflotus
  * Abirami P
  * Adam Chainz
  * Aljosha Papsch
  * Andy Teijelo Pérez
  * Angelo Lupo
  * Artem Bezsmertnyi
  * bitkeen
  * bjarnagin
  * BuonOmo
  * caitinggui
  * Carlos Afonso
  * Casper Langemeijer
  * chainkite
  * Claude Becker
  * Colin Caine
  * cxbig
  * Daniel Black
  * Daniel West
  * Daniël van Eeden
  * Fabrizio Gennari
  * François Pietka
  * Frederic Aoustin
  * Georgy Frolov
  * Heath Naylor
  * Huachao Mao
  * Ishaan Bhimwal
  * Jakub Boukal
  * jbruno
  * Jerome Provensal
  * Jialong Liu
  * Johannes Hoff
  * John Sterling
  * Jonathan Bruno
  * Jonathan Lloyd
  * Jonathan Slenders
  * Kacper Kwapisz
  * Karthikeyan Singaravelan
  * kevinhwang91
  * KITAGAWA Yasutaka
  * Klaus Wünschel
  * laixintao
  * Lennart Weller
  * Martijn Engler
  * Massimiliano Torromeo
  * Michał Górny
  * Mike Palandra
  * Mikhail Borisov
  * Morgan Mitchell
  * mrdeathless
  * Nathan Huang
  * Nicolas Palumbo
  * Phil Cohen
  * QiaoHou Peng
  * Roland Walker
  * Ryan Smith
  * Scrappy Soft
  * Seamile
  * Shoma Suzuki
  * spacewander
  * Steve Robbins
  * Takeshi D. Itoh
  * Terje Røsten
  * Terseus
  * Tyler Kuipers
  * ushuz
  * William GARCIA
  * xeron
  * Yang Zou
  * Yasuhiro Matsumoto
  * Yuanchun Shang
  * Zach DeCook
  * Zane C. Bowers-Hadley
  * zer09
  * Zhaolong Zhu
  * Zhidong
  * Zhongyang Guan
  * Arvind Mishra
  * Kevin Schmeichel
  * Mel Dafert
<<<<<<< HEAD
=======
  * Thomas Copper
  * Will Wang
  * Alfred Wingate
  * Zhanze Wang
  * Houston Wong

>>>>>>> 707871a3

Created by:
-----------

Amjith Ramanujam<|MERGE_RESOLUTION|>--- conflicted
+++ resolved
@@ -91,15 +91,12 @@
   * Arvind Mishra
   * Kevin Schmeichel
   * Mel Dafert
-<<<<<<< HEAD
-=======
   * Thomas Copper
   * Will Wang
   * Alfred Wingate
   * Zhanze Wang
   * Houston Wong
 
->>>>>>> 707871a3
 
 Created by:
 -----------
