--- conflicted
+++ resolved
@@ -801,21 +801,13 @@
             rows = list(cur)
             formatted = self.formatter.format_output(
                 rows, headers, format_name='vertical' if expanded else None,
-<<<<<<< HEAD
-                style=self.output_style)
-=======
-                **output_kwargs)
->>>>>>> 5a209400
+                style=self.output_style, **output_kwargs)
 
             if (not expanded and max_width and rows and
                     content_exceeds_width(rows[0], max_width) and headers):
                 formatted = self.formatter.format_output(
-<<<<<<< HEAD
                     rows, headers, format_name='vertical',
-                    style=self.output_style)
-=======
-                    rows, headers, format_name='vertical', **output_kwargs)
->>>>>>> 5a209400
+                    style=self.output_style, **output_kwargs)
 
             output.append(formatted)
 
