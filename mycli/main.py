from __future__ import unicode_literals
from __future__ import print_function

import os
import os.path
import sys
import traceback
import logging
import threading
from time import time
from datetime import datetime
from random import choice
from io import open

from cli_helpers.tabular_output import TabularOutputFormatter
from cli_helpers.tabular_output import preprocessors
import click
import sqlparse
from prompt_toolkit import CommandLineInterface, Application, AbortAction
from prompt_toolkit.interface import AcceptAction
from prompt_toolkit.enums import DEFAULT_BUFFER, EditingMode
from prompt_toolkit.shortcuts import create_prompt_layout, create_eventloop
from prompt_toolkit.styles.from_pygments import style_from_pygments
from prompt_toolkit.document import Document
from prompt_toolkit.filters import Always, HasFocus, IsDone
from prompt_toolkit.layout.processors import (HighlightMatchingBracketProcessor,
                                              ConditionalProcessor)
from prompt_toolkit.history import FileHistory
from pygments.token import Token

from .packages.special.main import NO_QUERY
import mycli.packages.special as special
from .sqlcompleter import SQLCompleter
from .clitoolbar import create_toolbar_tokens_func
from .clistyle import style_factory
from .sqlexecute import SQLExecute
from .clibuffer import CLIBuffer
from .completion_refresher import CompletionRefresher
from .config import MyCliConfig
from .key_bindings import mycli_bindings
from .encodingutils import utf8tounicode
from .lexer import MyCliLexer
from .__init__ import __version__

click.disable_unicode_literals_warning = True

try:
    from urlparse import urlparse
    FileNotFoundError = OSError
except ImportError:
    from urllib.parse import urlparse
from pymysql import OperationalError

from collections import namedtuple

# Query tuples are used for maintaining history
Query = namedtuple('Query', ['query', 'successful', 'mutating'])

PACKAGE_ROOT = os.path.abspath(os.path.dirname(__file__))


class MyCli(object):

    max_len_prompt = 45
    defaults_suffix = None

    def __init__(self, sqlexecute=None, prompt=None,
            logfile=None, defaults_suffix=None, defaults_file=None,
            login_path=None, auto_vertical_output=False, warn=None,
            myclirc=None):
        self.sqlexecute = sqlexecute
        self.logfile = logfile
        self.login_path = login_path

        c = self.config = MyCliConfig(
            'mycli', 'dbcli', 'config', default=myclirc, validate=True,
            write_default=False, mysql_defaults_file=defaults_file,
            mysql_defaults_suffix=defaults_suffix, mysql_login_path=login_path)
        c.read()

        self.multi_line = c['main']['multi_line']
        self.key_bindings = c['main']['key_bindings']
        special.set_timing_enabled(c['main']['timing'])
        self.formatter = TabularOutputFormatter(
            format_name=c['main']['table_format'])
        self.syntax_style = c['main']['syntax_style']
        self.less_chatty = c['main']['less_chatty']
        self.cli_style = c['colors']
<<<<<<< HEAD
        self.wider_completion_menu = c['main']['wider_completion_menu']
        c_dest_warning = c['main']['destructive_warning']
=======
        self.output_style = style_factory(self.syntax_style, self.cli_style)
        self.wider_completion_menu = c['main'].as_bool('wider_completion_menu')
        c_dest_warning = c['main'].as_bool('destructive_warning')
>>>>>>> e1111052
        self.destructive_warning = c_dest_warning if warn is None else warn
        self.login_path_as_host = c['main']['login_path_as_host']

        # read from cli argument or user config file
        self.auto_vertical_output = auto_vertical_output or \
                                c['main']['auto_vertical_output']

        # audit log
        if self.logfile is None and c['main']['audit_log']:
            try:
                self.logfile = open(os.path.expanduser(c['main']['audit_log']), 'a')
            except (IOError, OSError) as e:
                self.echo('Error: Unable to open the audit log file. Your queries will not be logged.',
                          err=True, fg='red')
                self.logfile = False

        self.completion_refresher = CompletionRefresher()

        self.logger = logging.getLogger(__name__)
        self.initialize_logging()

        self.prompt_format = prompt or c['main']['prompt']
        self.prompt_continuation_format = c['main']['prompt_continuation']

        self.query_history = []

        # Initialize completer.
        self.smart_completion = c['main']['smart_completion']
        self.completer = SQLCompleter(
            self.smart_completion,
            supported_formats=self.formatter.supported_formats)
        self._completer_lock = threading.Lock()

        # Register custom special commands.
        self.register_special_commands()

        self.cli = None

    def register_special_commands(self):
        special.register_special_command(self.change_db, 'use',
                '\\u', 'Change to a new database.', aliases=('\\u',))
        special.register_special_command(self.change_db, 'connect',
                '\\r', 'Reconnect to the database. Optional database argument.',
                aliases=('\\r', ), case_sensitive=True)
        special.register_special_command(self.refresh_completions, 'rehash',
                '\\#', 'Refresh auto-completions.', arg_type=NO_QUERY, aliases=('\\#',))
        special.register_special_command(
            self.change_table_format, 'tableformat', '\\T',
            'Change the table format used to output results.',
            aliases=('\\T',), case_sensitive=True)
        special.register_special_command(self.execute_from_file, 'source', '\\. filename',
                              'Execute commands from file.', aliases=('\\.',))
        special.register_special_command(self.change_prompt_format, 'prompt',
                '\\R', 'Change prompt format.', aliases=('\\R',), case_sensitive=True)

    def change_table_format(self, arg, **_):
        try:
            self.formatter.format_name = arg
            yield (None, None, None,
                   'Changed table format to {}'.format(arg))
        except ValueError:
            msg = 'Table format {} not recognized. Allowed formats:'.format(
                arg)
            for table_type in self.formatter.supported_formats:
                msg += "\n\t{}".format(table_type)
            yield (None, None, None, msg)

    def change_db(self, arg, **_):
        if arg is None:
            self.sqlexecute.connect()
        else:
            self.sqlexecute.connect(database=arg)

        yield (None, None, None, 'You are now connected to database "%s" as '
                'user "%s"' % (self.sqlexecute.dbname, self.sqlexecute.user))

    def execute_from_file(self, arg, **_):
        if not arg:
            message = 'Missing required argument, filename.'
            return [(None, None, None, message)]
        try:
            with open(os.path.expanduser(arg), encoding='utf-8') as f:
                query = f.read()
        except IOError as e:
            return [(None, None, None, str(e))]

        if (self.destructive_warning and
                confirm_destructive_query(query) is False):
            message = 'Wise choice. Command execution stopped.'
            return [(None, None, None, message)]

        return self.sqlexecute.run(query)

    def change_prompt_format(self, arg, **_):
        """
        Change the prompt format.
        """
        if not arg:
            message = 'Missing required argument, format.'
            return [(None, None, None, message)]

        self.prompt_format = self.get_prompt(arg)
        return [(None, None, None, "Changed prompt format to %s" % arg)]

    def initialize_logging(self):

        log_file = self.config['main']['log_file']
        log_level = self.config['main']['log_level']

        level_map = {'CRITICAL': logging.CRITICAL,
                     'ERROR': logging.ERROR,
                     'WARNING': logging.WARNING,
                     'INFO': logging.INFO,
                     'DEBUG': logging.DEBUG
                     }

        # Disable logging if value is NONE by switching to a no-op handler
        # Set log level to a high value so it doesn't even waste cycles getting called.
        if log_level.upper() == "NONE":
            handler = logging.NullHandler()
            log_level = "CRITICAL"
        else:
            handler = logging.FileHandler(os.path.expanduser(log_file))

        formatter = logging.Formatter(
            '%(asctime)s (%(process)d/%(threadName)s) '
            '%(name)s %(levelname)s - %(message)s')

        handler.setFormatter(formatter)

        root_logger = logging.getLogger('mycli')
        root_logger.addHandler(handler)
        root_logger.setLevel(level_map[log_level.upper()])

        logging.captureWarnings(True)

        root_logger.debug('Initializing mycli logging.')
        root_logger.debug('Log file %r.', log_file)

    def connect_uri(self, uri, local_infile=None, ssl=None):
        uri = urlparse(uri)
        database = uri.path[1:]  # ignore the leading fwd slash
        self.connect(database, uri.username, uri.password, uri.hostname,
                uri.port, local_infile=local_infile, ssl=ssl)

    def merge_ssl_with_cnf(self, ssl, cnf):
        """Merge SSL configuration dict with cnf dict"""

        merged = {}
        merged.update(ssl)
        prefix = 'ssl-'
        for k, v in cnf.items():
            # skip unrelated options
            if not k.startswith(prefix):
                continue
            if v is None:
                continue
            # special case because PyMySQL argument is significantly different
            # from commandline
            if k == 'ssl-verify-server-cert':
                merged['check_hostname'] = v
            else:
                # use argument name just strip "ssl-" prefix
                arg = k[len(prefix):]
                merged[arg] = v

        return merged

    def connect(self, database='', user='', passwd='', host='', port='',
            socket='', charset='', local_infile='', ssl=''):
        database = database or self.config.mysql.get('database')
        if port or host:
            socket = ''
        else:
            socket = socket or self.config.mysql.get('socket')
        user = user or self.config.mysql.get('user') or os.getenv('USER')
        host = host or self.config.mysql.get('host')
        port = port or self.config.mysql.get('port')
        ssl = ssl or {}

        passwd = passwd or self.config.mysql.get('password')
        charset = (charset or self.config.mysql.get('default-character-set') or
                   'utf8')

        # Favor whichever local_infile option is set.
        local_infile = (local_infile or self.config.mysql.get('local-infile')
                        or self.config.mysql.get('loose-local-infile'))

        ssl = self.merge_ssl_with_cnf(ssl, self.config.mysql)
        # prune lone check_hostname=False
        if not any(v for v in ssl.values()):
            ssl = None

        # Connect to the database.

        try:
            try:
                sqlexecute = SQLExecute(database, user, passwd, host, port,
                        socket, charset, local_infile, ssl)
            except OperationalError as e:
                if ('Access denied for user' in e.args[1]):
                    passwd = click.prompt('Password', hide_input=True,
                                          show_default=False, type=str)
                    sqlexecute = SQLExecute(database, user, passwd, host, port,
                            socket, charset, local_infile, ssl)
                else:
                    raise e
        except Exception as e:  # Connecting to a database could fail.
            self.logger.debug('Database connection failed: %r.', e)
            self.logger.error("traceback: %r", traceback.format_exc())
            self.echo(str(e), err=True, fg='red')
            exit(1)

        self.sqlexecute = sqlexecute

    def handle_editor_command(self, cli, document):
        """
        Editor command is any query that is prefixed or suffixed
        by a '\e'. The reason for a while loop is because a user
        might edit a query multiple times.
        For eg:
        "select * from \e"<enter> to edit it in vim, then come
        back to the prompt with the edited query "select * from
        blah where q = 'abc'\e" to edit it again.
        :param cli: CommandLineInterface
        :param document: Document
        :return: Document
        """
        # FIXME: using application.pre_run_callables like this here is not the best solution.
        # It's internal api of prompt_toolkit that may change. This was added to fix
        # https://github.com/dbcli/pgcli/issues/668. We may find a better way to do it in the future.
        saved_callables = cli.application.pre_run_callables
        while special.editor_command(document.text):
            filename = special.get_filename(document.text)
            query = (special.get_editor_query(document.text) or
                     self.get_last_query())
            sql, message = special.open_external_editor(filename, sql=query)
            if message:
                # Something went wrong. Raise an exception and bail.
                raise RuntimeError(message)
            cli.current_buffer.document = Document(sql, cursor_position=len(sql))
            cli.application.pre_run_callables = []
            document = cli.run()
            continue
        cli.application.pre_run_callables = saved_callables
        return document

    def run_cli(self):
        sqlexecute = self.sqlexecute
        logger = self.logger
        self.configure_pager()

        if self.smart_completion:
            self.refresh_completions()

        author_file = os.path.join(PACKAGE_ROOT, 'AUTHORS')
        sponsor_file = os.path.join(PACKAGE_ROOT, 'SPONSORS')

        key_binding_manager = mycli_bindings()

        if not self.less_chatty:
            print('Version:', __version__)
            print('Chat: https://gitter.im/dbcli/mycli')
            print('Mail: https://groups.google.com/forum/#!forum/mycli-users')
            print('Home: http://mycli.net')
            print('Thanks to the contributor -', thanks_picker([author_file, sponsor_file]))

        def prompt_tokens(cli):
            prompt = self.get_prompt(self.prompt_format)
            if (self.prompt_format == self.config.default_config['main']['prompt']
                    and len(prompt) > self.max_len_prompt):
                prompt = self.get_prompt('\\d> ')
            return [(Token.Prompt, prompt)]

        def get_continuation_tokens(cli, width):
            continuation_prompt = self.get_prompt(self.prompt_continuation_format)
            return [(Token.Continuation, ' ' * (width - len(continuation_prompt)) + continuation_prompt)]

        def one_iteration(document=None):
            if document is None:
                document = self.cli.run()

                special.set_expanded_output(False)

                try:
                    document = self.handle_editor_command(self.cli, document)
                except RuntimeError as e:
                    logger.error("sql: %r, error: %r", document.text, e)
                    logger.error("traceback: %r", traceback.format_exc())
                    self.echo(str(e), err=True, fg='red')
                    return

            if not document.text.strip():
                return

            if self.destructive_warning:
                destroy = confirm_destructive_query(document.text)
                if destroy is None:
                    pass  # Query was not destructive. Nothing to do here.
                elif destroy is True:
                    self.echo('Your call!')
                else:
                    self.echo('Wise choice!')
                    return

            # Keep track of whether or not the query is mutating. In case
            # of a multi-statement query, the overall query is considered
            # mutating if any one of the component statements is mutating
            mutating = False

            try:
                logger.debug('sql: %r', document.text)

                special.write_tee(self.get_prompt(self.prompt_format) + document.text)
                if self.logfile:
                    self.logfile.write('\n# %s\n' % datetime.now())
                    self.logfile.write(document.text)
                    self.logfile.write('\n')

                successful = False
                start = time()
                res = sqlexecute.run(document.text)
                successful = True
                result_count = 0
                for title, cur, headers, status in res:
                    logger.debug("headers: %r", headers)
                    logger.debug("rows: %r", cur)
                    logger.debug("status: %r", status)
                    threshold = 1000
                    if (is_select(status) and
                            cur and cur.rowcount > threshold):
                        self.echo('The result set has more than {} rows.'.format(
                            threshold), fg='red')
                        if not click.confirm('Do you want to continue?'):
                            self.echo("Aborted!", err=True, fg='red')
                            break

                    if self.auto_vertical_output:
                        max_width = self.cli.output.get_size().columns
                    else:
                        max_width = None

                    formatted = self.format_output(
                        title, cur, headers, special.is_expanded_output(),
                        max_width)

                    t = time() - start
                    try:
                        if result_count > 0:
                            self.echo('')
                        try:
                            self.output('\n'.join(formatted), status)
                        except KeyboardInterrupt:
                            pass
                        if special.is_timing_enabled():
                            self.echo('Time: %0.03fs' % t)
                    except KeyboardInterrupt:
                        pass

                    start = time()
                    result_count += 1
                    mutating = mutating or is_mutating(status)
                special.unset_once_if_written()
            except EOFError as e:
                raise e
            except KeyboardInterrupt:
                # get last connection id
                connection_id_to_kill = sqlexecute.connection_id
                logger.debug("connection id to kill: %r", connection_id_to_kill)
                # Restart connection to the database
                sqlexecute.connect()
                try:
                    for title, cur, headers, status in sqlexecute.run('kill %s' % connection_id_to_kill):
                        status_str = str(status).lower()
                        if status_str.find('ok') > -1:
                            logger.debug("cancelled query, connection id: %r, sql: %r",
                                         connection_id_to_kill, document.text)
                            self.echo("cancelled query", err=True, fg='red')
                except Exception as e:
                    self.echo('Encountered error while cancelling query: {}'.format(e),
                              err=True, fg='red')
            except NotImplementedError:
                self.echo('Not Yet Implemented.', fg="yellow")
            except OperationalError as e:
                logger.debug("Exception: %r", e)
                if (e.args[0] in (2003, 2006, 2013)):
                    logger.debug('Attempting to reconnect.')
                    self.echo('Reconnecting...', fg='yellow')
                    try:
                        sqlexecute.connect()
                        logger.debug('Reconnected successfully.')
                        one_iteration(document)
                        return  # OK to just return, cuz the recursion call runs to the end.
                    except OperationalError as e:
                        logger.debug('Reconnect failed. e: %r', e)
                        self.echo(str(e), err=True, fg='red')
                        # If reconnection failed, don't proceed further.
                        return
                else:
                    logger.error("sql: %r, error: %r", document.text, e)
                    logger.error("traceback: %r", traceback.format_exc())
                    self.echo(str(e), err=True, fg='red')
            except Exception as e:
                logger.error("sql: %r, error: %r", document.text, e)
                logger.error("traceback: %r", traceback.format_exc())
                self.echo(str(e), err=True, fg='red')
            else:
                # Refresh the table names and column names if necessary.
                if need_completion_refresh(document.text):
                    self.refresh_completions(
                            reset=need_completion_reset(document.text))
            finally:
                if self.logfile is False:
                    self.echo("Warning: This query was not logged.",
                              err=True, fg='red')
            query = Query(document.text, successful, mutating)
            self.query_history.append(query)


        get_toolbar_tokens = create_toolbar_tokens_func(self.completion_refresher.is_refreshing)

        layout = create_prompt_layout(
            lexer=MyCliLexer,
            multiline=True,
            get_prompt_tokens=prompt_tokens,
            get_continuation_tokens=get_continuation_tokens,
            get_bottom_toolbar_tokens=get_toolbar_tokens,
            display_completions_in_columns=self.wider_completion_menu,
            extra_input_processors=[ConditionalProcessor(
                processor=HighlightMatchingBracketProcessor(chars='[](){}'),
                filter=HasFocus(DEFAULT_BUFFER) & ~IsDone()
            )],
            reserve_space_for_menu=self.get_reserved_space()
        )
        with self._completer_lock:
            buf = CLIBuffer(always_multiline=self.multi_line, completer=self.completer,
                    history=FileHistory(os.path.expanduser(os.environ.get('MYCLI_HISTFILE', '~/.mycli-history'))),
                    complete_while_typing=Always(), accept_action=AcceptAction.RETURN_DOCUMENT)

            if self.key_bindings == 'vi':
                editing_mode = EditingMode.VI
            else:
                editing_mode = EditingMode.EMACS

            application = Application(
                style=style_from_pygments(style_cls=self.output_style),
                layout=layout, buffer=buf,
                key_bindings_registry=key_binding_manager.registry,
                on_exit=AbortAction.RAISE_EXCEPTION,
                on_abort=AbortAction.RETRY, editing_mode=editing_mode,
                ignore_case=True)
            self.cli = CommandLineInterface(application=application,
                                       eventloop=create_eventloop())

        try:
            while True:
                one_iteration()
        except EOFError:
            special.close_tee()
            if not self.less_chatty:
                self.echo('Goodbye!')

    def log_output(self, output):
        """Log the output in the audit log, if it's enabled."""
        if self.logfile:
            click.echo(utf8tounicode(output), file=self.logfile)

    def echo(self, s, **kwargs):
        """Print a message to stdout.

        The message will be logged in the audit log, if enabled.

        All keyword arguments are passed to click.echo().

        """
        self.log_output(s)
        click.secho(s, **kwargs)

    def output_fits_on_screen(self, output, status=None):
        """Check if the given output fits on the screen."""
        size = self.cli.output.get_size()

        margin = self.get_reserved_space() + self.get_prompt(self.prompt_format).count('\n') + 1
        if special.is_timing_enabled():
            margin += 1
        if status:
            margin += 1 + status.count('\n')

        for i, line in enumerate(output.splitlines(), 1):
            if len(line) > size.columns or i > (size.rows - margin):
                return False

        return True

    def output(self, output, status=None):
        """Output text to stdout or a pager command.

        The status text is not outputted to pager or files.

        The message will be logged in the audit log, if enabled. The
        message will be written to the tee file, if enabled. The
        message will be written to the output file, if enabled.

        """
        if output:
            self.log_output(output)
            special.write_tee(output)
            special.write_once(output)

            if (self.explicit_pager or
                    (special.is_pager_enabled() and not self.output_fits_on_screen(output, status))):
                click.echo_via_pager(output)
            else:
                click.secho(output)

        if status:
            self.log_output(status)
            click.secho(status)

    def configure_pager(self):
        # Provide sane defaults for less if they are empty.
        if not os.environ.get('LESS'):
            os.environ['LESS'] = '-RXF'

        self.explicit_pager = False
        if self.config.mysql.get('pager'):
            special.set_pager(self.config.mysql.get('pager'))
            self.explicit_pager = True
        if self.config.mysql.get('skip-pager'):
            special.disable_pager()

    def refresh_completions(self, reset=False):
        if reset:
            with self._completer_lock:
                self.completer.reset_completions()
        self.completion_refresher.refresh(
            self.sqlexecute, self._on_completions_refreshed,
            {'smart_completion': self.smart_completion,
             'supported_formats': self.formatter.supported_formats})

        return [(None, None, None,
                'Auto-completion refresh started in the background.')]

    def _on_completions_refreshed(self, new_completer):
        self._swap_completer_objects(new_completer)

        if self.cli:
            # After refreshing, redraw the CLI to clear the statusbar
            # "Refreshing completions..." indicator
            self.cli.request_redraw()

    def _swap_completer_objects(self, new_completer):
        """Swap the completer object in cli with the newly created completer.
        """
        with self._completer_lock:
            self.completer = new_completer
            # When mycli is first launched we call refresh_completions before
            # instantiating the cli object. So it is necessary to check if cli
            # exists before trying the replace the completer object in cli.
            if self.cli:
                self.cli.current_buffer.completer = new_completer

    def get_completions(self, text, cursor_positition):
        with self._completer_lock:
            return self.completer.get_completions(
                Document(text=text, cursor_position=cursor_positition), None)

    def get_prompt(self, string):
        sqlexecute = self.sqlexecute
        host = self.login_path if self.login_path and self.login_path_as_host else sqlexecute.host
        now = datetime.now()
        string = string.replace('\\u', sqlexecute.user or '(none)')
        string = string.replace('\\h', host or '(none)')
        string = string.replace('\\d', sqlexecute.dbname or '(none)')
        string = string.replace('\\t', sqlexecute.server_type()[0] or 'mycli')
        string = string.replace('\\n', "\n")
        string = string.replace('\\D', now.strftime('%a %b %d %H:%M:%S %Y'))
        string = string.replace('\\m', now.strftime('%M'))
        string = string.replace('\\P', now.strftime('%p'))
        string = string.replace('\\R', now.strftime('%H'))
        string = string.replace('\\r', now.strftime('%I'))
        string = string.replace('\\s', now.strftime('%S'))
        string = string.replace('\\p', str(sqlexecute.port))
        string = string.replace('\\_', ' ')
        return string

    def run_query(self, query, new_line=True):
        """Runs *query*."""
        results = self.sqlexecute.run(query)
        for result in results:
            title, cur, headers, status = result
            output = self.format_output(title, cur, headers)
            for line in output:
                click.echo(line, nl=new_line)

    def format_output(self, title, cur, headers, expanded=False,
                      max_width=None):
        expanded = expanded or self.formatter.format_name == 'vertical'
        output = []

        output_kwargs = {
            'disable_numparse': True,
            'preserve_whitespace': True,
            'preprocessors': (preprocessors.align_decimals, ),
            'style': self.output_style
        }

        if title:  # Only print the title if it's not None.
            output.append(title)

        if cur:
            rows = list(cur)
            formatted = self.formatter.format_output(
                rows, headers, format_name='vertical' if expanded else None,
                **output_kwargs)
            first_line = formatted[:formatted.find('\n')]

            if (not expanded and max_width and headers and rows and
                    len(first_line) > max_width):
                formatted = self.formatter.format_output(
                    rows, headers, format_name='vertical', **output_kwargs)

            output.append(formatted)

        return output

    def get_reserved_space(self):
        """Get the number of lines to reserve for the completion menu."""
        reserved_space_ratio = .45
        max_reserved_space = 8
        _, height = click.get_terminal_size()
        return min(round(height * reserved_space_ratio), max_reserved_space)

    def get_last_query(self):
        """Get the last query executed or None."""
        return self.query_history[-1][0] if self.query_history else None


@click.command()
@click.option('-h', '--host', envvar='MYSQL_HOST', help='Host address of the database.')
@click.option('-P', '--port', envvar='MYSQL_TCP_PORT', type=int, help='Port number to use for connection. Honors '
              '$MYSQL_TCP_PORT.')
@click.option('-u', '--user', help='User name to connect to the database.')
@click.option('-S', '--socket', envvar='MYSQL_UNIX_PORT', help='The socket file to use for connection.')
@click.option('-p', '--password', 'password', envvar='MYSQL_PWD', type=str,
              help='Password to connect to the database.')
@click.option('--pass', 'password', envvar='MYSQL_PWD', type=str,
              help='Password to connect to the database.')
@click.option('--ssl-ca', help='CA file in PEM format.',
              type=click.Path(exists=True))
@click.option('--ssl-capath', help='CA directory.')
@click.option('--ssl-cert', help='X509 cert in PEM format.',
              type=click.Path(exists=True))
@click.option('--ssl-key', help='X509 key in PEM format.',
              type=click.Path(exists=True))
@click.option('--ssl-cipher', help='SSL cipher to use.')
@click.option('--ssl-verify-server-cert', is_flag=True,
              help=('Verify server\'s "Common Name" in its cert against '
                    'hostname used when connecting. This option is disabled '
                    'by default.'))
# as of 2016-02-15 revocation list is not supported by underling PyMySQL
# library (--ssl-crl and --ssl-crlpath options in vanilla mysql client)
@click.option('-v', '--version', is_flag=True, help='Output mycli\'s version.')
@click.option('-D', '--database', 'dbname', help='Database to use.')
@click.option('-R', '--prompt', 'prompt', help='Prompt format.')
@click.option('-l', '--logfile', type=click.File(mode='a', encoding='utf-8'),
              help='Log every query and its results to a file.')
@click.option('--defaults-group-suffix', type=str,
              help='Read MySQL config groups with the specified suffix.')
@click.option('--defaults-file', type=click.Path(),
              help='Only read MySQL options from the given file.')
@click.option('--myclirc', type=click.Path(), help='Location of myclirc file.')
@click.option('--auto-vertical-output', is_flag=True,
              help='Automatically switch to vertical output mode if the result is wider than the terminal width.')
@click.option('-t', '--table', is_flag=True,
              help='Display batch output in table format.')
@click.option('--csv', is_flag=True,
              help='Display batch output in CSV format.')
@click.option('--warn/--no-warn', default=None,
              help='Warn before running a destructive query.')
@click.option('--local-infile', type=bool,
              help='Enable/disable LOAD DATA LOCAL INFILE.')
@click.option('--login-path', type=str,
              help='Read this path from the login file.')
@click.option('-e', '--execute',  type=str,
              help='Execute command and quit.')
@click.argument('database', default='', nargs=1)
def cli(database, user, host, port, socket, password, dbname,
        version, prompt, logfile, defaults_group_suffix, defaults_file,
        login_path, auto_vertical_output, local_infile, ssl_ca, ssl_capath,
        ssl_cert, ssl_key, ssl_cipher, ssl_verify_server_cert, table, csv,
        warn, execute, myclirc):
    """A MySQL terminal client with auto-completion and syntax highlighting.

    \b
    Examples:
      - mycli my_database
      - mycli -u my_user -h my_host.com my_database
      - mycli mysql://my_user@my_host.com:3306/my_database

    """

    if version:
        print('Version:', __version__)
        sys.exit(0)

    mycli = MyCli(prompt=prompt, logfile=logfile,
                  defaults_suffix=defaults_group_suffix,
                  defaults_file=defaults_file, login_path=login_path,
                  auto_vertical_output=auto_vertical_output, warn=warn,
                  myclirc=myclirc)

    # Choose which ever one has a valid value.
    database = database or dbname

    ssl = {
            'ca': ssl_ca and os.path.expanduser(ssl_ca),
            'cert': ssl_cert and os.path.expanduser(ssl_cert),
            'key': ssl_key and os.path.expanduser(ssl_key),
            'capath': ssl_capath,
            'cipher': ssl_cipher,
            'check_hostname': ssl_verify_server_cert,
            }

    # remove empty ssl options
    ssl = {k: v for k, v in ssl.items() if v is not None}
    if database and '://' in database:
        mycli.connect_uri(database, local_infile, ssl)
    else:
        mycli.connect(database, user, password, host, port, socket,
                      local_infile=local_infile, ssl=ssl)

    mycli.logger.debug('Launch Params: \n'
            '\tdatabase: %r'
            '\tuser: %r'
            '\thost: %r'
            '\tport: %r', database, user, host, port)

    #  --execute argument
    if execute:
        try:
            if csv:
                mycli.formatter.format_name = 'csv'
            elif not table:
                mycli.formatter.format_name = 'tsv'

            mycli.run_query(execute)
            exit(0)
        except Exception as e:
            click.secho(str(e), err=True, fg='red')
            exit(1)

    if sys.stdin.isatty():
        mycli.run_cli()
    else:
        stdin = click.get_text_stream('stdin')
        stdin_text = stdin.read()

        try:
            sys.stdin = open('/dev/tty')
        except FileNotFoundError:
            mycli.logger.warning('Unable to open TTY as stdin.')

        if (mycli.destructive_warning and
                confirm_destructive_query(stdin_text) is False):
            exit(0)
        try:
            new_line = True

            if csv:
                mycli.formatter.format_name = 'csv'
                new_line = False
            elif not table:
                mycli.formatter.format_name = 'tsv'

            mycli.run_query(stdin_text, new_line=new_line)
            exit(0)
        except Exception as e:
            click.secho(str(e), err=True, fg='red')
            exit(1)


def need_completion_refresh(queries):
    """Determines if the completion needs a refresh by checking if the sql
    statement is an alter, create, drop or change db."""
    for query in sqlparse.split(queries):
        try:
            first_token = query.split()[0]
            if first_token.lower() in ('alter', 'create', 'use', '\\r',
                    '\\u', 'connect', 'drop'):
                return True
        except Exception:
            return False

def need_completion_reset(queries):
    """Determines if the statement is a database switch such as 'use' or '\\u'.
    When a database is changed the existing completions must be reset before we
    start the completion refresh for the new database.
    """
    for query in sqlparse.split(queries):
        try:
            first_token = query.split()[0]
            if first_token.lower() in ('use', '\\u'):
                return True
        except Exception:
            return False


def is_mutating(status):
    """Determines if the statement is mutating based on the status."""
    if not status:
        return False

    mutating = set(['insert', 'update', 'delete', 'alter', 'create', 'drop',
                    'replace', 'truncate', 'load'])
    return status.split(None, 1)[0].lower() in mutating

def is_select(status):
    """Returns true if the first word in status is 'select'."""
    if not status:
        return False
    return status.split(None, 1)[0].lower() == 'select'

def query_starts_with(query, prefixes):
    """Check if the query starts with any item from *prefixes*."""
    prefixes = [prefix.lower() for prefix in prefixes]
    formatted_sql = sqlparse.format(query.lower(), strip_comments=True)
    return bool(formatted_sql) and formatted_sql.split()[0] in prefixes

def queries_start_with(queries, prefixes):
    """Check if any queries start with any item from *prefixes*."""
    for query in sqlparse.split(queries):
        if query and query_starts_with(query, prefixes) is True:
            return True
    return False

def is_destructive(queries):
    keywords = ('drop', 'shutdown', 'delete', 'truncate')
    return queries_start_with(queries, keywords)

def confirm_destructive_query(queries):
    """Check if the query is destructive and prompts the user to confirm.
    Returns:
    None if the query is non-destructive or we can't prompt the user.
    True if the query is destructive and the user wants to proceed.
    False if the query is destructive and the user doesn't want to proceed.
    """
    prompt_text = ("You're about to run a destructive command.\n"
                   "Do you want to proceed? (y/n)")
    if is_destructive(queries) and sys.stdin.isatty():
        return click.prompt(prompt_text, type=bool)


def thanks_picker(files=()):
    for filename in files:
        with open(filename, encoding='utf-8') as f:
            contents = f.readlines()

    return choice([x.split('*')[1].strip() for x in contents if x.startswith('*')])


if __name__ == "__main__":
    cli()<|MERGE_RESOLUTION|>--- conflicted
+++ resolved
@@ -83,17 +83,10 @@
         special.set_timing_enabled(c['main']['timing'])
         self.formatter = TabularOutputFormatter(
             format_name=c['main']['table_format'])
-        self.syntax_style = c['main']['syntax_style']
         self.less_chatty = c['main']['less_chatty']
-        self.cli_style = c['colors']
-<<<<<<< HEAD
+        self.output_style = style_factory(c['main']['syntax_style'], c['colors'])
         self.wider_completion_menu = c['main']['wider_completion_menu']
         c_dest_warning = c['main']['destructive_warning']
-=======
-        self.output_style = style_factory(self.syntax_style, self.cli_style)
-        self.wider_completion_menu = c['main'].as_bool('wider_completion_menu')
-        c_dest_warning = c['main'].as_bool('destructive_warning')
->>>>>>> e1111052
         self.destructive_warning = c_dest_warning if warn is None else warn
         self.login_path_as_host = c['main']['login_path_as_host']
 
