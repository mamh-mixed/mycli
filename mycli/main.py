from __future__ import unicode_literals
from __future__ import print_function

import os
import os.path
import sys
import traceback
import logging
import threading
from time import time
from datetime import datetime
from random import choice
from io import open

from cli_helpers.tabular_output import TabularOutputFormatter
import click
import sqlparse
from prompt_toolkit import CommandLineInterface, Application, AbortAction
from prompt_toolkit.interface import AcceptAction
from prompt_toolkit.enums import DEFAULT_BUFFER, EditingMode
from prompt_toolkit.shortcuts import create_prompt_layout, create_eventloop
from prompt_toolkit.document import Document
from prompt_toolkit.filters import Always, HasFocus, IsDone
from prompt_toolkit.layout.processors import (HighlightMatchingBracketProcessor,
                                              ConditionalProcessor)
from prompt_toolkit.history import FileHistory
from pygments.token import Token

from .packages.special.main import NO_QUERY
import mycli.packages.special as special
from .sqlcompleter import SQLCompleter
from .clitoolbar import create_toolbar_tokens_func
from .clistyle import style_factory
from .sqlexecute import SQLExecute
from .clibuffer import CLIBuffer
from .completion_refresher import CompletionRefresher
from .config import MyCliConfig
from .key_bindings import mycli_bindings
from .encodingutils import utf8tounicode
from .lexer import MyCliLexer
from .__init__ import __version__

click.disable_unicode_literals_warning = True

try:
    from urlparse import urlparse
    FileNotFoundError = OSError
except ImportError:
    from urllib.parse import urlparse
from pymysql import OperationalError

from collections import namedtuple

# Query tuples are used for maintaining history
Query = namedtuple('Query', ['query', 'successful', 'mutating'])

PACKAGE_ROOT = os.path.abspath(os.path.dirname(__file__))


class MyCli(object):

    max_len_prompt = 45
    defaults_suffix = None

    def __init__(self, sqlexecute=None, prompt=None,
            logfile=None, defaults_suffix=None, defaults_file=None,
            login_path=None, auto_vertical_output=False, warn=None,
            myclirc=None):
        self.sqlexecute = sqlexecute
        self.logfile = logfile
        self.login_path = login_path

        c = self.config = MyCliConfig(
            'mycli', 'dbcli', 'config', default=myclirc, validate=True,
            write_default=False, mysql_defaults_file=defaults_file,
            mysql_defaults_suffix=defaults_suffix, mysql_login_path=login_path)
        c.read()

        self.multi_line = c['main']['multi_line']
        self.key_bindings = c['main']['key_bindings']
        special.set_timing_enabled(c['main']['timing'])
        self.formatter = TabularOutputFormatter(
            format_name=c['main']['table_format'])
        self.syntax_style = c['main']['syntax_style']
        self.less_chatty = c['main']['less_chatty']
        self.cli_style = c['colors']
        self.wider_completion_menu = c['main']['wider_completion_menu']
        c_dest_warning = c['main']['destructive_warning']
        self.destructive_warning = c_dest_warning if warn is None else warn
        self.login_path_as_host = c['main']['login_path_as_host']

        # read from cli argument or user config file
        self.auto_vertical_output = auto_vertical_output or \
                                c['main']['auto_vertical_output']

        # audit log
        if self.logfile is None and c['main']['audit_log']:
            try:
                self.logfile = open(os.path.expanduser(c['main']['audit_log']), 'a')
            except (IOError, OSError) as e:
                self.echo('Error: Unable to open the audit log file. Your queries will not be logged.',
                          err=True, fg='red')
                self.logfile = False

        self.completion_refresher = CompletionRefresher()

        self.logger = logging.getLogger(__name__)
        self.initialize_logging()

        self.prompt_format = prompt or c['main']['prompt']
        self.prompt_continuation_format = c['main']['prompt_continuation']

        self.query_history = []

        # Initialize completer.
        self.smart_completion = c['main']['smart_completion']
        self.completer = SQLCompleter(
            self.smart_completion,
            supported_formats=self.formatter.supported_formats)
        self._completer_lock = threading.Lock()

        # Register custom special commands.
        self.register_special_commands()

        self.cli = None

    def register_special_commands(self):
        special.register_special_command(self.change_db, 'use',
                '\\u', 'Change to a new database.', aliases=('\\u',))
        special.register_special_command(self.change_db, 'connect',
                '\\r', 'Reconnect to the database. Optional database argument.',
                aliases=('\\r', ), case_sensitive=True)
        special.register_special_command(self.refresh_completions, 'rehash',
                '\\#', 'Refresh auto-completions.', arg_type=NO_QUERY, aliases=('\\#',))
        special.register_special_command(
            self.change_table_format, 'tableformat', '\\T',
            'Change the table format used to output results.',
            aliases=('\\T',), case_sensitive=True)
        special.register_special_command(self.execute_from_file, 'source', '\\. filename',
                              'Execute commands from file.', aliases=('\\.',))
        special.register_special_command(self.change_prompt_format, 'prompt',
                '\\R', 'Change prompt format.', aliases=('\\R',), case_sensitive=True)

    def change_table_format(self, arg, **_):
        try:
            self.formatter.format_name = arg
            yield (None, None, None,
                   'Changed table format to {}'.format(arg))
        except ValueError:
            msg = 'Table format {} not recognized. Allowed formats:'.format(
                arg)
            for table_type in self.formatter.supported_formats:
                msg += "\n\t{}".format(table_type)
            yield (None, None, None, msg)

    def change_db(self, arg, **_):
        if arg is None:
            self.sqlexecute.connect()
        else:
            self.sqlexecute.connect(database=arg)

        yield (None, None, None, 'You are now connected to database "%s" as '
                'user "%s"' % (self.sqlexecute.dbname, self.sqlexecute.user))

    def execute_from_file(self, arg, **_):
        if not arg:
            message = 'Missing required argument, filename.'
            return [(None, None, None, message)]
        try:
            with open(os.path.expanduser(arg), encoding='utf-8') as f:
                query = f.read()
        except IOError as e:
            return [(None, None, None, str(e))]

        if (self.destructive_warning and
                confirm_destructive_query(query) is False):
            message = 'Wise choice. Command execution stopped.'
            return [(None, None, None, message)]

        return self.sqlexecute.run(query)

    def change_prompt_format(self, arg, **_):
        """
        Change the prompt format.
        """
        if not arg:
            message = 'Missing required argument, format.'
            return [(None, None, None, message)]

        self.prompt_format = self.get_prompt(arg)
        return [(None, None, None, "Changed prompt format to %s" % arg)]

    def initialize_logging(self):

        log_file = self.config['main']['log_file']
        log_level = self.config['main']['log_level']

        level_map = {'CRITICAL': logging.CRITICAL,
                     'ERROR': logging.ERROR,
                     'WARNING': logging.WARNING,
                     'INFO': logging.INFO,
                     'DEBUG': logging.DEBUG
                     }

        # Disable logging if value is NONE by switching to a no-op handler
        # Set log level to a high value so it doesn't even waste cycles getting called.
        if log_level.upper() == "NONE":
            handler = logging.NullHandler()
            log_level = "CRITICAL"
        else:
            handler = logging.FileHandler(os.path.expanduser(log_file))

        formatter = logging.Formatter(
            '%(asctime)s (%(process)d/%(threadName)s) '
            '%(name)s %(levelname)s - %(message)s')

        handler.setFormatter(formatter)

        root_logger = logging.getLogger('mycli')
        root_logger.addHandler(handler)
        root_logger.setLevel(level_map[log_level.upper()])

        logging.captureWarnings(True)

        root_logger.debug('Initializing mycli logging.')
        root_logger.debug('Log file %r.', log_file)

    def connect_uri(self, uri, local_infile=None, ssl=None):
        uri = urlparse(uri)
        database = uri.path[1:]  # ignore the leading fwd slash
        self.connect(database, uri.username, uri.password, uri.hostname,
                uri.port, local_infile=local_infile, ssl=ssl)

    def merge_ssl_with_cnf(self, ssl, cnf):
        """Merge SSL configuration dict with cnf dict"""

        merged = {}
        merged.update(ssl)
        prefix = 'ssl-'
        for k, v in cnf.items():
            # skip unrelated options
            if not k.startswith(prefix):
                continue
            if v is None:
                continue
            # special case because PyMySQL argument is significantly different
            # from commandline
            if k == 'ssl-verify-server-cert':
                merged['check_hostname'] = v
            else:
                # use argument name just strip "ssl-" prefix
                arg = k[len(prefix):]
                merged[arg] = v

        return merged

    def connect(self, database='', user='', passwd='', host='', port='',
            socket='', charset='', local_infile='', ssl=''):
        database = database or self.config.mysql.get('database')
        if port or host:
            socket = ''
        else:
            socket = socket or self.config.mysql.get('socket')
        user = user or self.config.mysql.get('user') or os.getenv('USER')
        host = host or self.config.mysql.get('host')
        port = port or self.config.mysql.get('port')
        ssl = ssl or {}

<<<<<<< HEAD
        passwd = passwd or self.config.mysql.get('password')
        charset = (charset or self.config.mysql.get('default-character-set') or
                   'utf8')
=======
        try:
            port = int(port)
        except ValueError as e:
            self.echo("Error: Invalid port number: '{0}'.".format(port),
                        err=True, fg='red')
            exit(1)

        passwd = passwd or cnf['password']
        charset = charset or cnf['default-character-set'] or 'utf8'
>>>>>>> 58e52fc3

        # Favor whichever local_infile option is set.
        local_infile = (local_infile or self.config.mysql.get('local-infile')
                        or self.config.mysql.get('loose-local-infile'))

        ssl = self.merge_ssl_with_cnf(ssl, self.config.mysql)
        # prune lone check_hostname=False
        if not any(v for v in ssl.values()):
            ssl = None

        # Connect to the database.

        try:
            try:
                sqlexecute = SQLExecute(database, user, passwd, host, port,
                        socket, charset, local_infile, ssl)
            except OperationalError as e:
                if ('Access denied for user' in e.args[1]):
                    passwd = click.prompt('Password', hide_input=True,
                                          show_default=False, type=str)
                    sqlexecute = SQLExecute(database, user, passwd, host, port,
                            socket, charset, local_infile, ssl)
                else:
                    raise e
        except Exception as e:  # Connecting to a database could fail.
            self.logger.debug('Database connection failed: %r.', e)
            self.logger.error("traceback: %r", traceback.format_exc())
            self.echo(str(e), err=True, fg='red')
            exit(1)

        self.sqlexecute = sqlexecute

    def handle_editor_command(self, cli, document):
        """
        Editor command is any query that is prefixed or suffixed
        by a '\e'. The reason for a while loop is because a user
        might edit a query multiple times.
        For eg:
        "select * from \e"<enter> to edit it in vim, then come
        back to the prompt with the edited query "select * from
        blah where q = 'abc'\e" to edit it again.
        :param cli: CommandLineInterface
        :param document: Document
        :return: Document
        """
        # FIXME: using application.pre_run_callables like this here is not the best solution.
        # It's internal api of prompt_toolkit that may change. This was added to fix
        # https://github.com/dbcli/pgcli/issues/668. We may find a better way to do it in the future.
        saved_callables = cli.application.pre_run_callables
        while special.editor_command(document.text):
            filename = special.get_filename(document.text)
            query = (special.get_editor_query(document.text) or
                     self.get_last_query())
            sql, message = special.open_external_editor(filename, sql=query)
            if message:
                # Something went wrong. Raise an exception and bail.
                raise RuntimeError(message)
            cli.current_buffer.document = Document(sql, cursor_position=len(sql))
            cli.application.pre_run_callables = []
            document = cli.run()
            continue
        cli.application.pre_run_callables = saved_callables
        return document

    def run_cli(self):
        sqlexecute = self.sqlexecute
        logger = self.logger
        self.configure_pager()

        if self.smart_completion:
            self.refresh_completions()

        author_file = os.path.join(PACKAGE_ROOT, 'AUTHORS')
        sponsor_file = os.path.join(PACKAGE_ROOT, 'SPONSORS')

        key_binding_manager = mycli_bindings()

        if not self.less_chatty:
            print('Version:', __version__)
            print('Chat: https://gitter.im/dbcli/mycli')
            print('Mail: https://groups.google.com/forum/#!forum/mycli-users')
            print('Home: http://mycli.net')
            print('Thanks to the contributor -', thanks_picker([author_file, sponsor_file]))

        def prompt_tokens(cli):
            prompt = self.get_prompt(self.prompt_format)
            if (self.prompt_format == self.config.default_config['main']['prompt']
                    and len(prompt) > self.max_len_prompt):
                prompt = self.get_prompt('\\d> ')
            return [(Token.Prompt, prompt)]

        def get_continuation_tokens(cli, width):
            continuation_prompt = self.get_prompt(self.prompt_continuation_format)
            return [(Token.Continuation, ' ' * (width - len(continuation_prompt)) + continuation_prompt)]

        def one_iteration(document=None):
            if document is None:
                document = self.cli.run()

                special.set_expanded_output(False)

                try:
                    document = self.handle_editor_command(self.cli, document)
                except RuntimeError as e:
                    logger.error("sql: %r, error: %r", document.text, e)
                    logger.error("traceback: %r", traceback.format_exc())
                    self.echo(str(e), err=True, fg='red')
                    return

            if not document.text.strip():
                return

            if self.destructive_warning:
                destroy = confirm_destructive_query(document.text)
                if destroy is None:
                    pass  # Query was not destructive. Nothing to do here.
                elif destroy is True:
                    self.echo('Your call!')
                else:
                    self.echo('Wise choice!')
                    return

            # Keep track of whether or not the query is mutating. In case
            # of a multi-statement query, the overall query is considered
            # mutating if any one of the component statements is mutating
            mutating = False

            try:
                logger.debug('sql: %r', document.text)

                special.write_tee(self.get_prompt(self.prompt_format) + document.text)
                if self.logfile:
                    self.logfile.write('\n# %s\n' % datetime.now())
                    self.logfile.write(document.text)
                    self.logfile.write('\n')

                successful = False
                start = time()
                res = sqlexecute.run(document.text)
                successful = True
                result_count = 0
                for title, cur, headers, status in res:
                    logger.debug("headers: %r", headers)
                    logger.debug("rows: %r", cur)
                    logger.debug("status: %r", status)
                    threshold = 1000
                    if (is_select(status) and
                            cur and cur.rowcount > threshold):
                        self.echo('The result set has more than {} rows.'.format(
                            threshold), fg='red')
                        if not click.confirm('Do you want to continue?'):
                            self.echo("Aborted!", err=True, fg='red')
                            break

                    if self.auto_vertical_output:
                        max_width = self.cli.output.get_size().columns
                    else:
                        max_width = None

                    formatted = self.format_output(
                        title, cur, headers, special.is_expanded_output(),
                        max_width)

                    t = time() - start
                    try:
                        if result_count > 0:
                            self.echo('')
                        try:
                            self.output('\n'.join(formatted), status)
                        except KeyboardInterrupt:
                            pass
                        if special.is_timing_enabled():
                            self.echo('Time: %0.03fs' % t)
                    except KeyboardInterrupt:
                        pass

                    start = time()
                    result_count += 1
                    mutating = mutating or is_mutating(status)
                special.unset_once_if_written()
            except EOFError as e:
                raise e
            except KeyboardInterrupt:
                # get last connection id
                connection_id_to_kill = sqlexecute.connection_id
                logger.debug("connection id to kill: %r", connection_id_to_kill)
                # Restart connection to the database
                sqlexecute.connect()
                try:
                    for title, cur, headers, status in sqlexecute.run('kill %s' % connection_id_to_kill):
                        status_str = str(status).lower()
                        if status_str.find('ok') > -1:
                            logger.debug("cancelled query, connection id: %r, sql: %r",
                                         connection_id_to_kill, document.text)
                            self.echo("cancelled query", err=True, fg='red')
                except Exception as e:
                    self.echo('Encountered error while cancelling query: {}'.format(e),
                              err=True, fg='red')
            except NotImplementedError:
                self.echo('Not Yet Implemented.', fg="yellow")
            except OperationalError as e:
                logger.debug("Exception: %r", e)
                if (e.args[0] in (2003, 2006, 2013)):
                    logger.debug('Attempting to reconnect.')
                    self.echo('Reconnecting...', fg='yellow')
                    try:
                        sqlexecute.connect()
                        logger.debug('Reconnected successfully.')
                        one_iteration(document)
                        return  # OK to just return, cuz the recursion call runs to the end.
                    except OperationalError as e:
                        logger.debug('Reconnect failed. e: %r', e)
                        self.echo(str(e), err=True, fg='red')
                        # If reconnection failed, don't proceed further.
                        return
                else:
                    logger.error("sql: %r, error: %r", document.text, e)
                    logger.error("traceback: %r", traceback.format_exc())
                    self.echo(str(e), err=True, fg='red')
            except Exception as e:
                logger.error("sql: %r, error: %r", document.text, e)
                logger.error("traceback: %r", traceback.format_exc())
                self.echo(str(e), err=True, fg='red')
            else:
                # Refresh the table names and column names if necessary.
                if need_completion_refresh(document.text):
                    self.refresh_completions(
                            reset=need_completion_reset(document.text))
            finally:
                if self.logfile is False:
                    self.echo("Warning: This query was not logged.",
                              err=True, fg='red')
            query = Query(document.text, successful, mutating)
            self.query_history.append(query)


        get_toolbar_tokens = create_toolbar_tokens_func(self.completion_refresher.is_refreshing)

        layout = create_prompt_layout(
            lexer=MyCliLexer,
            multiline=True,
            get_prompt_tokens=prompt_tokens,
            get_continuation_tokens=get_continuation_tokens,
            get_bottom_toolbar_tokens=get_toolbar_tokens,
            display_completions_in_columns=self.wider_completion_menu,
            extra_input_processors=[ConditionalProcessor(
                processor=HighlightMatchingBracketProcessor(chars='[](){}'),
                filter=HasFocus(DEFAULT_BUFFER) & ~IsDone()
            )],
            reserve_space_for_menu=self.get_reserved_space()
        )
        with self._completer_lock:
            buf = CLIBuffer(always_multiline=self.multi_line, completer=self.completer,
                    history=FileHistory(os.path.expanduser(os.environ.get('MYCLI_HISTFILE', '~/.mycli-history'))),
                    complete_while_typing=Always(), accept_action=AcceptAction.RETURN_DOCUMENT)

            if self.key_bindings == 'vi':
                editing_mode = EditingMode.VI
            else:
                editing_mode = EditingMode.EMACS

            application = Application(style=style_factory(self.syntax_style, self.cli_style),
                                      layout=layout, buffer=buf,
                                      key_bindings_registry=key_binding_manager.registry,
                                      on_exit=AbortAction.RAISE_EXCEPTION,
                                      on_abort=AbortAction.RETRY,
                                      editing_mode=editing_mode,
                                      ignore_case=True)
            self.cli = CommandLineInterface(application=application,
                                       eventloop=create_eventloop())

        try:
            while True:
                one_iteration()
        except EOFError:
            special.close_tee()
            if not self.less_chatty:
                self.echo('Goodbye!')

    def log_output(self, output):
        """Log the output in the audit log, if it's enabled."""
        if self.logfile:
            self.logfile.write(utf8tounicode(output))
            self.logfile.write('\n')

    def echo(self, s, **kwargs):
        """Print a message to stdout.

        The message will be logged in the audit log, if enabled.

        All keyword arguments are passed to click.echo().

        """
        self.log_output(s)
        click.secho(s, **kwargs)

    def output_fits_on_screen(self, output, status=None):
        """Check if the given output fits on the screen."""
        size = self.cli.output.get_size()

        margin = self.get_reserved_space() + self.get_prompt(self.prompt_format).count('\n') + 1
        if special.is_timing_enabled():
            margin += 1
        if status:
            margin += 1 + status.count('\n')

        for i, line in enumerate(output.splitlines(), 1):
            if len(line) > size.columns or i > (size.rows - margin):
                return False

        return True

    def output(self, output, status=None):
        """Output text to stdout or a pager command.

        The status text is not outputted to pager or files.

        The message will be logged in the audit log, if enabled. The
        message will be written to the tee file, if enabled. The
        message will be written to the output file, if enabled.

        """
        if output:
            self.log_output(output)
            special.write_tee(output)
            special.write_once(output)

            if (self.explicit_pager or
                    (special.is_pager_enabled() and not self.output_fits_on_screen(output, status))):
                click.echo_via_pager(output)
            else:
                click.secho(output)

        if status:
            self.log_output(status)
            click.secho(status)

    def configure_pager(self):
        # Provide sane defaults for less if they are empty.
        if not os.environ.get('LESS'):
            os.environ['LESS'] = '-RXF'

<<<<<<< HEAD
        if self.config.mysql.get('pager'):
            special.set_pager(self.config.mysql.get('pager'))
        if self.config.mysql.get('skip-pager'):
=======
        cnf = self.read_my_cnf_files(self.cnf_files, ['pager', 'skip-pager'])
        if cnf['pager']:
            special.set_pager(cnf['pager'])
            self.explicit_pager = True
        else:
            self.explicit_pager = False

        if cnf['skip-pager']:
>>>>>>> 58e52fc3
            special.disable_pager()

    def refresh_completions(self, reset=False):
        if reset:
            with self._completer_lock:
                self.completer.reset_completions()
        self.completion_refresher.refresh(
            self.sqlexecute, self._on_completions_refreshed,
            {'smart_completion': self.smart_completion,
             'supported_formats': self.formatter.supported_formats})

        return [(None, None, None,
                'Auto-completion refresh started in the background.')]

    def _on_completions_refreshed(self, new_completer):
        self._swap_completer_objects(new_completer)

        if self.cli:
            # After refreshing, redraw the CLI to clear the statusbar
            # "Refreshing completions..." indicator
            self.cli.request_redraw()

    def _swap_completer_objects(self, new_completer):
        """Swap the completer object in cli with the newly created completer.
        """
        with self._completer_lock:
            self.completer = new_completer
            # When mycli is first launched we call refresh_completions before
            # instantiating the cli object. So it is necessary to check if cli
            # exists before trying the replace the completer object in cli.
            if self.cli:
                self.cli.current_buffer.completer = new_completer

    def get_completions(self, text, cursor_positition):
        with self._completer_lock:
            return self.completer.get_completions(
                Document(text=text, cursor_position=cursor_positition), None)

    def get_prompt(self, string):
        sqlexecute = self.sqlexecute
        host = self.login_path if self.login_path and self.login_path_as_host else sqlexecute.host
        now = datetime.now()
        string = string.replace('\\u', sqlexecute.user or '(none)')
        string = string.replace('\\h', host or '(none)')
        string = string.replace('\\d', sqlexecute.dbname or '(none)')
        string = string.replace('\\t', sqlexecute.server_type()[0] or 'mycli')
        string = string.replace('\\n', "\n")
        string = string.replace('\\D', now.strftime('%a %b %d %H:%M:%S %Y'))
        string = string.replace('\\m', now.strftime('%M'))
        string = string.replace('\\P', now.strftime('%p'))
        string = string.replace('\\R', now.strftime('%H'))
        string = string.replace('\\r', now.strftime('%I'))
        string = string.replace('\\s', now.strftime('%S'))
        string = string.replace('\\p', str(sqlexecute.port))
        string = string.replace('\\_', ' ')
        return string

    def run_query(self, query, new_line=True):
        """Runs *query*."""
        results = self.sqlexecute.run(query)
        for result in results:
            title, cur, headers, status = result
            output = self.format_output(title, cur, headers)
            for line in output:
                click.echo(line, nl=new_line)

    def format_output(self, title, cur, headers, expanded=False,
                      max_width=None):
        expanded = expanded or self.formatter.format_name == 'vertical'
        output = []

        if title:  # Only print the title if it's not None.
            output.append(title)

        if cur:
            rows = list(cur)
            formatted = self.formatter.format_output(
                rows, headers, format_name='vertical' if expanded else None)

            if (not expanded and max_width and rows and
                    content_exceeds_width(rows[0], max_width) and headers):
                formatted = self.formatter.format_output(
                    rows, headers, format_name='vertical')

            output.append(formatted)

        return output

    def get_reserved_space(self):
        """Get the number of lines to reserve for the completion menu."""
        reserved_space_ratio = .45
        max_reserved_space = 8
        _, height = click.get_terminal_size()
        return min(round(height * reserved_space_ratio), max_reserved_space)

    def get_last_query(self):
        """Get the last query executed or None."""
        return self.query_history[-1][0] if self.query_history else None


@click.command()
@click.option('-h', '--host', envvar='MYSQL_HOST', help='Host address of the database.')
@click.option('-P', '--port', envvar='MYSQL_TCP_PORT', type=int, help='Port number to use for connection. Honors '
              '$MYSQL_TCP_PORT.')
@click.option('-u', '--user', help='User name to connect to the database.')
@click.option('-S', '--socket', envvar='MYSQL_UNIX_PORT', help='The socket file to use for connection.')
@click.option('-p', '--password', 'password', envvar='MYSQL_PWD', type=str,
              help='Password to connect to the database.')
@click.option('--pass', 'password', envvar='MYSQL_PWD', type=str,
              help='Password to connect to the database.')
@click.option('--ssl-ca', help='CA file in PEM format.',
              type=click.Path(exists=True))
@click.option('--ssl-capath', help='CA directory.')
@click.option('--ssl-cert', help='X509 cert in PEM format.',
              type=click.Path(exists=True))
@click.option('--ssl-key', help='X509 key in PEM format.',
              type=click.Path(exists=True))
@click.option('--ssl-cipher', help='SSL cipher to use.')
@click.option('--ssl-verify-server-cert', is_flag=True,
              help=('Verify server\'s "Common Name" in its cert against '
                    'hostname used when connecting. This option is disabled '
                    'by default.'))
# as of 2016-02-15 revocation list is not supported by underling PyMySQL
# library (--ssl-crl and --ssl-crlpath options in vanilla mysql client)
@click.option('-v', '--version', is_flag=True, help='Output mycli\'s version.')
@click.option('-D', '--database', 'dbname', help='Database to use.')
<<<<<<< HEAD
@click.option('-R', '--prompt', 'prompt', help='Prompt format.')
=======
@click.option('-R', '--prompt', 'prompt',
              help='Prompt format (Default: "{0}").'.format(
                  MyCli.default_prompt))
>>>>>>> 58e52fc3
@click.option('-l', '--logfile', type=click.File(mode='a', encoding='utf-8'),
              help='Log every query and its results to a file.')
@click.option('--defaults-group-suffix', type=str,
              help='Read MySQL config groups with the specified suffix.')
@click.option('--defaults-file', type=click.Path(),
<<<<<<< HEAD
              help='Only read default options from the given file')
@click.option('--myclirc', type=click.Path(), help='Location of myclirc file.')
=======
              help='Only read MySQL options from the given file.')
@click.option('--myclirc', type=click.Path(), default="~/.myclirc",
              help='Location of myclirc file.')
>>>>>>> 58e52fc3
@click.option('--auto-vertical-output', is_flag=True,
              help='Automatically switch to vertical output mode if the result is wider than the terminal width.')
@click.option('-t', '--table', is_flag=True,
              help='Display batch output in table format.')
@click.option('--csv', is_flag=True,
              help='Display batch output in CSV format.')
@click.option('--warn/--no-warn', default=None,
              help='Warn before running a destructive query.')
@click.option('--local-infile', type=bool,
              help='Enable/disable LOAD DATA LOCAL INFILE.')
@click.option('--login-path', type=str,
              help='Read this path from the login file.')
@click.option('-e', '--execute',  type=str,
              help='Execute command and quit.')
@click.argument('database', default='', nargs=1)
def cli(database, user, host, port, socket, password, dbname,
        version, prompt, logfile, defaults_group_suffix, defaults_file,
        login_path, auto_vertical_output, local_infile, ssl_ca, ssl_capath,
        ssl_cert, ssl_key, ssl_cipher, ssl_verify_server_cert, table, csv,
        warn, execute, myclirc):
    """A MySQL terminal client with auto-completion and syntax highlighting.

    \b
    Examples:
      - mycli my_database
      - mycli -u my_user -h my_host.com my_database
      - mycli mysql://my_user@my_host.com:3306/my_database

    """

    if version:
        print('Version:', __version__)
        sys.exit(0)

    mycli = MyCli(prompt=prompt, logfile=logfile,
                  defaults_suffix=defaults_group_suffix,
                  defaults_file=defaults_file, login_path=login_path,
                  auto_vertical_output=auto_vertical_output, warn=warn,
                  myclirc=myclirc)

    # Choose which ever one has a valid value.
    database = database or dbname

    ssl = {
            'ca': ssl_ca and os.path.expanduser(ssl_ca),
            'cert': ssl_cert and os.path.expanduser(ssl_cert),
            'key': ssl_key and os.path.expanduser(ssl_key),
            'capath': ssl_capath,
            'cipher': ssl_cipher,
            'check_hostname': ssl_verify_server_cert,
            }

    # remove empty ssl options
    ssl = {k: v for k, v in ssl.items() if v is not None}
    if database and '://' in database:
        mycli.connect_uri(database, local_infile, ssl)
    else:
        mycli.connect(database, user, password, host, port, socket,
                      local_infile=local_infile, ssl=ssl)

    mycli.logger.debug('Launch Params: \n'
            '\tdatabase: %r'
            '\tuser: %r'
            '\thost: %r'
            '\tport: %r', database, user, host, port)

    #  --execute argument
    if execute:
        try:
            if csv:
                mycli.formatter.format_name = 'csv'
            elif not table:
                mycli.formatter.format_name = 'tsv'

            mycli.run_query(execute)
            exit(0)
        except Exception as e:
            click.secho(str(e), err=True, fg='red')
            exit(1)

    if sys.stdin.isatty():
        mycli.run_cli()
    else:
        stdin = click.get_text_stream('stdin')
        stdin_text = stdin.read()

        try:
            sys.stdin = open('/dev/tty')
        except FileNotFoundError:
            mycli.logger.warning('Unable to open TTY as stdin.')

        if (mycli.destructive_warning and
                confirm_destructive_query(stdin_text) is False):
            exit(0)
        try:
            new_line = True

            if csv:
                mycli.formatter.format_name = 'csv'
                new_line = False
            elif not table:
                mycli.formatter.format_name = 'tsv'

            mycli.run_query(stdin_text, new_line=new_line)
            exit(0)
        except Exception as e:
            click.secho(str(e), err=True, fg='red')
            exit(1)


def content_exceeds_width(row, width):
    # Account for 3 characters between each column
    separator_space = (len(row)*3)
    # Add 2 columns for a bit of buffer
    line_len = sum([len(str(x)) for x in row]) + separator_space + 2
    return line_len > width

def need_completion_refresh(queries):
    """Determines if the completion needs a refresh by checking if the sql
    statement is an alter, create, drop or change db."""
    for query in sqlparse.split(queries):
        try:
            first_token = query.split()[0]
            if first_token.lower() in ('alter', 'create', 'use', '\\r',
                    '\\u', 'connect', 'drop'):
                return True
        except Exception:
            return False

def need_completion_reset(queries):
    """Determines if the statement is a database switch such as 'use' or '\\u'.
    When a database is changed the existing completions must be reset before we
    start the completion refresh for the new database.
    """
    for query in sqlparse.split(queries):
        try:
            first_token = query.split()[0]
            if first_token.lower() in ('use', '\\u'):
                return True
        except Exception:
            return False


def is_mutating(status):
    """Determines if the statement is mutating based on the status."""
    if not status:
        return False

    mutating = set(['insert', 'update', 'delete', 'alter', 'create', 'drop',
                    'replace', 'truncate', 'load'])
    return status.split(None, 1)[0].lower() in mutating

def is_select(status):
    """Returns true if the first word in status is 'select'."""
    if not status:
        return False
    return status.split(None, 1)[0].lower() == 'select'

def query_starts_with(query, prefixes):
    """Check if the query starts with any item from *prefixes*."""
    prefixes = [prefix.lower() for prefix in prefixes]
    formatted_sql = sqlparse.format(query.lower(), strip_comments=True)
    return bool(formatted_sql) and formatted_sql.split()[0] in prefixes

def queries_start_with(queries, prefixes):
    """Check if any queries start with any item from *prefixes*."""
    for query in sqlparse.split(queries):
        if query and query_starts_with(query, prefixes) is True:
            return True
    return False

def is_destructive(queries):
    keywords = ('drop', 'shutdown', 'delete', 'truncate')
    return queries_start_with(queries, keywords)

def confirm_destructive_query(queries):
    """Check if the query is destructive and prompts the user to confirm.
    Returns:
    None if the query is non-destructive or we can't prompt the user.
    True if the query is destructive and the user wants to proceed.
    False if the query is destructive and the user doesn't want to proceed.
    """
    prompt_text = ("You're about to run a destructive command.\n"
                   "Do you want to proceed? (y/n)")
    if is_destructive(queries) and sys.stdin.isatty():
        return click.prompt(prompt_text, type=bool)


def thanks_picker(files=()):
    for filename in files:
        with open(filename, encoding='utf-8') as f:
            contents = f.readlines()

    return choice([x.split('*')[1].strip() for x in contents if x.startswith('*')])


if __name__ == "__main__":
    cli()<|MERGE_RESOLUTION|>--- conflicted
+++ resolved
@@ -266,21 +266,9 @@
         port = port or self.config.mysql.get('port')
         ssl = ssl or {}
 
-<<<<<<< HEAD
         passwd = passwd or self.config.mysql.get('password')
         charset = (charset or self.config.mysql.get('default-character-set') or
                    'utf8')
-=======
-        try:
-            port = int(port)
-        except ValueError as e:
-            self.echo("Error: Invalid port number: '{0}'.".format(port),
-                        err=True, fg='red')
-            exit(1)
-
-        passwd = passwd or cnf['password']
-        charset = charset or cnf['default-character-set'] or 'utf8'
->>>>>>> 58e52fc3
 
         # Favor whichever local_infile option is set.
         local_infile = (local_infile or self.config.mysql.get('local-infile')
@@ -623,20 +611,11 @@
         if not os.environ.get('LESS'):
             os.environ['LESS'] = '-RXF'
 
-<<<<<<< HEAD
+        self.explicit_pager = False
         if self.config.mysql.get('pager'):
             special.set_pager(self.config.mysql.get('pager'))
+            self.explicit_pager = True
         if self.config.mysql.get('skip-pager'):
-=======
-        cnf = self.read_my_cnf_files(self.cnf_files, ['pager', 'skip-pager'])
-        if cnf['pager']:
-            special.set_pager(cnf['pager'])
-            self.explicit_pager = True
-        else:
-            self.explicit_pager = False
-
-        if cnf['skip-pager']:
->>>>>>> 58e52fc3
             special.disable_pager()
 
     def refresh_completions(self, reset=False):
@@ -763,26 +742,14 @@
 # library (--ssl-crl and --ssl-crlpath options in vanilla mysql client)
 @click.option('-v', '--version', is_flag=True, help='Output mycli\'s version.')
 @click.option('-D', '--database', 'dbname', help='Database to use.')
-<<<<<<< HEAD
 @click.option('-R', '--prompt', 'prompt', help='Prompt format.')
-=======
-@click.option('-R', '--prompt', 'prompt',
-              help='Prompt format (Default: "{0}").'.format(
-                  MyCli.default_prompt))
->>>>>>> 58e52fc3
 @click.option('-l', '--logfile', type=click.File(mode='a', encoding='utf-8'),
               help='Log every query and its results to a file.')
 @click.option('--defaults-group-suffix', type=str,
               help='Read MySQL config groups with the specified suffix.')
 @click.option('--defaults-file', type=click.Path(),
-<<<<<<< HEAD
-              help='Only read default options from the given file')
+              help='Only read MySQL options from the given file.')
 @click.option('--myclirc', type=click.Path(), help='Location of myclirc file.')
-=======
-              help='Only read MySQL options from the given file.')
-@click.option('--myclirc', type=click.Path(), default="~/.myclirc",
-              help='Location of myclirc file.')
->>>>>>> 58e52fc3
 @click.option('--auto-vertical-output', is_flag=True,
               help='Automatically switch to vertical output mode if the result is wider than the terminal width.')
 @click.option('-t', '--table', is_flag=True,
