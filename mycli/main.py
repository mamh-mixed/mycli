--- conflicted
+++ resolved
@@ -791,7 +791,8 @@
         output_kwargs = {
             'disable_numparse': True,
             'preserve_whitespace': True,
-            'preprocessors': (preprocessors.align_decimals, )
+            'preprocessors': (preprocessors.align_decimals, ),
+            'style': self.output_style
         }
 
         if title:  # Only print the title if it's not None.
@@ -801,18 +802,13 @@
             rows = list(cur)
             formatted = self.formatter.format_output(
                 rows, headers, format_name='vertical' if expanded else None,
-<<<<<<< HEAD
                 **output_kwargs)
             first_line = formatted[:formatted.find('\n')]
-=======
-                style=self.output_style, **output_kwargs)
->>>>>>> cc5c2758
 
             if (not expanded and max_width and headers and rows and
                     len(first_line) > max_width):
                 formatted = self.formatter.format_output(
-                    rows, headers, format_name='vertical',
-                    style=self.output_style, **output_kwargs)
+                    rows, headers, format_name='vertical', **output_kwargs)
 
             output.append(formatted)
 
