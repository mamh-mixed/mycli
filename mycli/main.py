--- conflicted
+++ resolved
@@ -387,11 +387,7 @@
 
         database = database or cnf['database']
         # Socket interface not supported for SSH connections
-<<<<<<< HEAD
-        if port or host or self.ssh_client:
-=======
-        if port or (host and host != 'localhost') or (ssh_host and ssh_port):
->>>>>>> bb5b5298
+        if port or (host and host != 'localhost') or self.ssh_client:
             socket = ''
         else:
             socket = socket or cnf['socket'] or guess_socket_location()
@@ -1232,17 +1228,8 @@
         socket=socket,
         local_infile=local_infile,
         ssl=ssl,
-<<<<<<< HEAD
         init_command=init_command,
-=======
-        ssh_user=ssh_user,
-        ssh_host=ssh_host,
-        ssh_port=ssh_port,
-        ssh_password=ssh_password,
-        ssh_key_filename=ssh_key_filename,
-        init_command=init_command,
-        charset=charset
->>>>>>> bb5b5298
+        charset=charset,
     )
 
     mycli.logger.debug('Launch Params: \n'
@@ -1362,8 +1349,6 @@
     buff.open_in_editor(validate_and_handle=False)
 
 
-<<<<<<< HEAD
-=======
 def read_ssh_config(ssh_config_path):
     ssh_config = paramiko.config.SSHConfig()
     try:
@@ -1372,6 +1357,7 @@
     except FileNotFoundError as e:
         click.secho(str(e), err=True, fg='red')
         sys.exit(1)
+
     # Paramiko prior to version 2.7 raises Exception on parse errors.
     # In 2.7 it has become paramiko.ssh_exception.SSHException,
     # but let's catch everything for compatibility
@@ -1385,6 +1371,5 @@
         return ssh_config
 
 
->>>>>>> bb5b5298
 if __name__ == "__main__":
     cli()