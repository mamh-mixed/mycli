--- conflicted
+++ resolved
@@ -78,24 +78,6 @@
     max_len_prompt = 45
     defaults_suffix = None
 
-<<<<<<< HEAD
-=======
-    # In order of being loaded. Files lower in list override earlier ones.
-    cnf_files = [
-        '/etc/my.cnf',
-        '/etc/mysql/my.cnf',
-        '/usr/local/etc/my.cnf',
-        '~/.my.cnf'
-    ]
-
-    system_config_files = [
-        '/etc/myclirc',
-    ]
-
-    default_config_file = os.path.join(PACKAGE_ROOT, 'myclirc')
-    pwd_config_file = os.path.join(os.getcwd(), ".myclirc")
-
->>>>>>> d1daae36
     def __init__(self, sqlexecute=None, prompt=None,
             logfile=None, defaults_suffix=None, defaults_file=None,
             login_path=None, auto_vertical_output=False, warn=None,
@@ -104,7 +86,6 @@
         self.logfile = logfile
         self.login_path = login_path
 
-<<<<<<< HEAD
         c = self.config = MyCliConfig(
             'mycli', 'dbcli', 'config', default=myclirc, validate=True)
         c.read()
@@ -114,20 +95,6 @@
                                                    c.new_config_file())
 
         self.multi_line = c['main']['multi_line']
-=======
-        # self.cnf_files is a class variable that stores the list of mysql
-        # config files to read in at launch.
-        # If defaults_file is specified then override the class variable with
-        # defaults_file.
-        if defaults_file:
-            self.cnf_files = [defaults_file]
-
-        # Load config.
-        config_files = ([self.default_config_file] + self.system_config_files +
-                        [myclirc] + [self.pwd_config_file])
-        c = self.config = read_config_files(config_files)
-        self.multi_line = c['main'].as_bool('multi_line')
->>>>>>> d1daae36
         self.key_bindings = c['main']['key_bindings']
         special.set_timing_enabled(c['main']['timing'])
         self.formatter = TabularOutputFormatter(
@@ -309,35 +276,10 @@
         return merged
 
     def connect(self, database='', user='', passwd='', host='', port='',
-<<<<<<< HEAD
-            socket='', charset='', local_infile='', ssl=''):
-=======
                 socket='', charset='', local_infile='', ssl='',
                 ssh_user='', ssh_host='', ssh_port='',
                 ssh_password='', ssh_key_filename=''):
 
-        cnf = {'database': None,
-               'user': None,
-               'password': None,
-               'host': None,
-               'port': None,
-               'socket': None,
-               'default-character-set': None,
-               'local-infile': None,
-               'loose-local-infile': None,
-               'ssl-ca': None,
-               'ssl-cert': None,
-               'ssl-key': None,
-               'ssl-cipher': None,
-               'ssl-verify-serer-cert': None,
-        }
-
-        cnf = self.read_my_cnf_files(self.cnf_files, cnf.keys())
-
-        # Fall back to config values only if user did not specify a value.
-
-        database = database or cnf['database']
->>>>>>> d1daae36
         if port or host:
             socket = ''
         user = user or os.getenv('USER')
