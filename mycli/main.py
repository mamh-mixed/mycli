--- conflicted
+++ resolved
@@ -509,13 +509,7 @@
                 start = time()
                 res = sqlexecute.run(document.text)
                 successful = True
-<<<<<<< HEAD
-                output = []
-                output_status = []
-                total = 0
-=======
                 result_count = 0
->>>>>>> 219ff892
                 for title, cur, headers, status in res:
                     logger.debug("headers: %r", headers)
                     logger.debug("rows: %r", cur)
@@ -538,16 +532,14 @@
                         title, cur, headers, special.is_expanded_output(),
                         max_width)
 
-<<<<<<< HEAD
-                    output.append('\n'.join(formatted))
-                    output_status.append(status)
-                    total = time() - start
-=======
                     t = time() - start
                     try:
                         if result_count > 0:
                             self.echo('')
-                        self.output('\n'.join(formatted))
+                        try:
+                            self.output('\n'.join(formatted), status)
+                        except KeyboardInterrupt:
+                            pass
                         if special.is_timing_enabled():
                             self.echo('Time: %0.03fs' % t)
                     except KeyboardInterrupt:
@@ -555,7 +547,6 @@
 
                     start = time()
                     result_count += 1
->>>>>>> 219ff892
                     mutating = mutating or is_mutating(status)
                 special.unset_once_if_written()
             except EOFError as e:
@@ -602,17 +593,6 @@
                 logger.error("traceback: %r", traceback.format_exc())
                 self.echo(str(e), err=True, fg='red')
             else:
-<<<<<<< HEAD
-                try:
-                    for i, text in enumerate(output):
-                        self.output(text, output_status[i])
-                except KeyboardInterrupt:
-                    pass
-                if special.is_timing_enabled():
-                    self.echo('Time: %0.03fs' % total)
-
-=======
->>>>>>> 219ff892
                 # Refresh the table names and column names if necessary.
                 if need_completion_refresh(document.text):
                     self.refresh_completions(
