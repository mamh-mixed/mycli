--- conflicted
+++ resolved
@@ -705,12 +705,6 @@
             if self.config['main']['pager'].lower() == 'on':
                 self.explicit_pager = True
         else:
-<<<<<<< HEAD
-=======
-            self.explicit_pager = False
-
-        if cnf['skip-pager'] or not self.config['main'].as_bool('enable_pager'):
->>>>>>> 9c6e743d
             special.disable_pager()
 
     def refresh_completions(self, reset=False):
