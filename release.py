#!/usr/bin/env python
from __future__ import print_function
import re
import ast
import subprocess
import sys
from optparse import OptionParser

try:
    input = raw_input
except NameError:
    pass

DEBUG = False
CONFIRM_STEPS = False
DRY_RUN = False


def skip_step():
    """
    Asks for user's response whether to run a step. Default is yes.
    :return: boolean
    """
    global CONFIRM_STEPS

    if CONFIRM_STEPS:
        choice = input("--- Confirm step? (y/N) [y] ")
        if choice.lower() == 'n':
            return True
    return False


def run_step(*args):
    """
    Prints out the command and asks if it should be run.
    If yes (default), runs it.
    :param args: list of strings (command and args)
    """
    global DRY_RUN

    cmd = args
    print(' '.join(cmd))
    if skip_step():
        print('--- Skipping...')
    elif DRY_RUN:
        print('--- Pretending to run...')
    else:
        subprocess.check_output(cmd)


def version(version_file):
    _version_re = re.compile(r'__version__\s+=\s+(.*)')

    with open(version_file, 'rb') as f:
        ver = str(ast.literal_eval(_version_re.search(
            f.read().decode('utf-8')).group(1)))

    return ver


def commit_for_release(version_file, ver):
    run_step('git', 'reset')
    run_step('git', 'add', version_file)
    run_step('git', 'commit', '--message', 'Releasing version %s' % ver)


def create_git_tag(tag_name):
    run_step('git', 'tag', tag_name)


def register_with_pypi():
    run_step('python', 'setup.py', 'register')


def create_source_tarball():
    run_step('python', 'setup.py', 'sdist')


def create_python_wheel():
    run_step('python', 'setup.py', 'bdist_wheel')


<<<<<<< HEAD
def upload_distribution_files():
    run_step('twine', 'upload', 'dist/*')
=======
def upload_source_tarball():
    run_step('python', 'setup.py', 'sdist', 'upload')
>>>>>>> 1eda9e33


def push_to_github():
    run_step('git', 'push', 'origin', 'master')


def push_tags_to_github():
    run_step('git', 'push', '--tags', 'origin')


def checklist(questions):
    for question in questions:
        choice = input(question + ' (y/N) [n] ')
        if choice.lower() != 'y':
            sys.exit(1)


if __name__ == '__main__':
    if DEBUG:
        subprocess.check_output = lambda x: x

    checks = ['Have you created the debian package?',
              'Have you updated the AUTHORS file?',
              ]
    checklist(checks)

    ver = version('mycli/__init__.py')
    print('Releasing Version:', ver)

    parser = OptionParser()
    parser.add_option(
        "-c", "--confirm-steps", action="store_true", dest="confirm_steps",
        default=False, help=("Confirm every step. If the step is not "
                             "confirmed, it will be skipped.")
    )
    parser.add_option(
        "-d", "--dry-run", action="store_true", dest="dry_run",
        default=False, help="Print out, but not actually run any steps."
    )

    popts, pargs = parser.parse_args()
    CONFIRM_STEPS = popts.confirm_steps
    DRY_RUN = popts.dry_run

    choice = input('Are you sure? (y/N) [n] ')
    if choice.lower() != 'y':
        sys.exit(1)

    commit_for_release('mycli/__init__.py', ver)
    create_git_tag('v%s' % ver)
    register_with_pypi()
    create_source_tarball()
    create_python_wheel()
    push_to_github()
    push_tags_to_github()
    upload_distribution_files()<|MERGE_RESOLUTION|>--- conflicted
+++ resolved
@@ -80,13 +80,8 @@
     run_step('python', 'setup.py', 'bdist_wheel')
 
 
-<<<<<<< HEAD
 def upload_distribution_files():
     run_step('twine', 'upload', 'dist/*')
-=======
-def upload_source_tarball():
-    run_step('python', 'setup.py', 'sdist', 'upload')
->>>>>>> 1eda9e33
 
 
 def push_to_github():
